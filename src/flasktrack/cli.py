--- conflicted
+++ resolved
@@ -237,20 +237,16 @@
         console.print(f"Version: [bold green]{__version__}[/bold green]\n")
         console.print("[bold cyan]Usage:[/bold cyan] flasktrack [COMMAND]")
         console.print("\n[bold cyan]Commands:[/bold cyan]")
-<<<<<<< HEAD
-        console.print("  [bold green]init[/bold green]      Initialize a new Flask application")
-        console.print("  [bold magenta]add-user[/bold magenta]  Add a user to a Flask application")
-        console.print("  [bold blue]routes[/bold blue]    List all routes in a Flask application")
+        console.print(
+            "  [bold green]init[/bold green]      Initialize a new Flask application"
+        )
+        console.print(
+            "  [bold magenta]add-user[/bold magenta]  Add a user to a Flask application"
+        )
+        console.print(
+            "  [bold blue]routes[/bold blue]    List all routes in a Flask application"
+        )
         console.print("  [bold yellow]version[/bold yellow]   Show version information")
-=======
-        console.print(
-            "  [bold green]init[/bold green]     Initialize a new Flask application"
-        )
-        console.print(
-            "  [bold blue]routes[/bold blue]   List all routes in a Flask application"
-        )
-        console.print("  [bold yellow]version[/bold yellow]  Show version information")
->>>>>>> 93463cee
         console.print("\n[bold cyan]Examples:[/bold cyan]")
         console.print('  flasktrack init "My New App"')
         console.print("  flasktrack init .  # Uses current directory name")
