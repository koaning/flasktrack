"""Application configuration."""

import os
from pathlib import Path

basedir = Path(__file__).parent.parent.absolute()


class Config:
    """Base configuration."""

    SECRET_KEY = os.environ.get("SECRET_KEY") or "{{ cookiecutter.secret_key }}"
    SQLALCHEMY_TRACK_MODIFICATIONS = False
    WTF_CSRF_ENABLED = True

    # Flask-Login settings
    REMEMBER_COOKIE_DURATION = 3600

    # Flask-Mail settings
    MAIL_SERVER = os.environ.get('MAIL_SERVER', 'localhost')
    MAIL_PORT = int(os.environ.get('MAIL_PORT', 1025))
    MAIL_USE_TLS = os.environ.get('MAIL_USE_TLS', 'false').lower() in ['true', '1', 'yes']
    MAIL_USE_SSL = os.environ.get('MAIL_USE_SSL', 'false').lower() in ['true', '1', 'yes']
    MAIL_USERNAME = os.environ.get('MAIL_USERNAME')
    MAIL_PASSWORD = os.environ.get('MAIL_PASSWORD')
    MAIL_DEFAULT_SENDER = os.environ.get('MAIL_DEFAULT_SENDER', 'noreply@{{ cookiecutter.project_slug }}.local')

    # Magic link settings
    MAGIC_LINK_EXPIRY_MINUTES = 15
    SHOW_MAGIC_LINK_IN_TERMINAL = False  # Override in development

    @staticmethod
    def init_app(app):
        pass


class DevelopmentConfig(Config):
    """Development configuration."""

    DEBUG = True
<<<<<<< HEAD
    SQLALCHEMY_DATABASE_URI = os.environ.get('DEV_DATABASE_URL') or \
        f'sqlite:///{basedir}/data/{{ cookiecutter.project_slug }}_dev.db'
    
    # Show magic links in terminal for local development
    SHOW_MAGIC_LINK_IN_TERMINAL = True
=======
    SQLALCHEMY_DATABASE_URI = (
        os.environ.get("DEV_DATABASE_URL")
        or f"sqlite:///{basedir}/data/{{ cookiecutter.project_slug }}_dev.db"
    )
>>>>>>> d6c9702c


class TestingConfig(Config):
    """Testing configuration."""

    TESTING = True
    WTF_CSRF_ENABLED = False
    SQLALCHEMY_DATABASE_URI = (
        os.environ.get("TEST_DATABASE_URL") or "sqlite:///:memory:"
    )


class ProductionConfig(Config):
    """Production configuration."""

    SQLALCHEMY_DATABASE_URI = (
        os.environ.get("DATABASE_URL")
        or f"sqlite:///{basedir}/data/{{ cookiecutter.project_slug }}.db"
    )

    @classmethod
    def init_app(cls, app):
        Config.init_app(app)

        # Log to syslog
        import logging
        from logging.handlers import SysLogHandler

        if not app.debug:
            syslog_handler = SysLogHandler()
            syslog_handler.setLevel(logging.WARNING)
            app.logger.addHandler(syslog_handler)


config = {
    "development": DevelopmentConfig,
    "testing": TestingConfig,
    "production": ProductionConfig,
    "default": DevelopmentConfig,
}<|MERGE_RESOLUTION|>--- conflicted
+++ resolved
@@ -38,18 +38,10 @@
     """Development configuration."""
 
     DEBUG = True
-<<<<<<< HEAD
-    SQLALCHEMY_DATABASE_URI = os.environ.get('DEV_DATABASE_URL') or \
-        f'sqlite:///{basedir}/data/{{ cookiecutter.project_slug }}_dev.db'
-    
-    # Show magic links in terminal for local development
-    SHOW_MAGIC_LINK_IN_TERMINAL = True
-=======
     SQLALCHEMY_DATABASE_URI = (
         os.environ.get("DEV_DATABASE_URL")
         or f"sqlite:///{basedir}/data/{{ cookiecutter.project_slug }}_dev.db"
     )
->>>>>>> d6c9702c
 
 
 class TestingConfig(Config):
