"""Authentication forms."""

from flask_wtf import FlaskForm
from wtforms import BooleanField, PasswordField, StringField, SubmitField
from wtforms.validators import DataRequired, Email, EqualTo, Length, ValidationError

from app.models.user import User


class LoginForm(FlaskForm):
    """User login form."""

    username = StringField("Username", validators=[DataRequired()])
    password = PasswordField("Password", validators=[DataRequired()])
    remember_me = BooleanField("Remember Me")
    submit = SubmitField("Sign In")


class RegistrationForm(FlaskForm):
    """User registration form."""

    username = StringField(
        "Username", validators=[DataRequired(), Length(min=3, max=64)]
    )
    email = StringField("Email", validators=[DataRequired(), Email()])
    password = PasswordField("Password", validators=[DataRequired(), Length(min=6)])
    password2 = PasswordField(
        "Confirm Password", validators=[DataRequired(), EqualTo("password")]
    )
    submit = SubmitField("Register")

    def validate_username(self, username):
        """Check if username is already taken."""
        user = User.query.filter_by(username=username.data).first()
        if user is not None:
            raise ValidationError("Username already taken. Please choose another.")

    def validate_email(self, email):
        """Check if email is already registered."""
        user = User.query.filter_by(email=email.data).first()
        if user is not None:
<<<<<<< HEAD
            raise ValidationError('Email already registered. Please use another.')


class MagicLinkForm(FlaskForm):
    """Magic link request form."""

    email = StringField('Email', validators=[
        DataRequired(),
        Email()
    ])
    submit = SubmitField('Send Magic Link')
=======
            raise ValidationError("Email already registered. Please use another.")
>>>>>>> d6c9702c
<|MERGE_RESOLUTION|>--- conflicted
+++ resolved
@@ -39,7 +39,6 @@
         """Check if email is already registered."""
         user = User.query.filter_by(email=email.data).first()
         if user is not None:
-<<<<<<< HEAD
             raise ValidationError('Email already registered. Please use another.')
 
 
@@ -50,7 +49,4 @@
         DataRequired(),
         Email()
     ])
-    submit = SubmitField('Send Magic Link')
-=======
-            raise ValidationError("Email already registered. Please use another.")
->>>>>>> d6c9702c
+    submit = SubmitField('Send Magic Link')